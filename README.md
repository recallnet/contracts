--- conflicted
+++ resolved
@@ -56,7 +56,6 @@
 forge build
 ```
 
-<<<<<<< HEAD
 ## Clean
 ```shell
 forge clean
@@ -80,7 +79,37 @@
 Deploy the contract, in this case we just use the zero-address for the Axelar Interchain Token Service.
 ```shell
 forge script script/Hoku.s.sol:DeployScript --sig 'run(string)' local --broadcast -vv --rpc-url http://localhost:8545 --private-key <0x...>
-=======
+```
+
+### Testnet
+```shell
+forge script script/Hoku.s.sol:DeployScript --sig 'run(string)' testnet --broadcast -vv --rpc-url <...>  --private-key <0x...>
+```
+
+### Ethereum Mainnet
+```shell
+forge script script/Hoku.s.sol:DeployScript --sig 'run(string)' ethereum --broadcast -vv --rpc-url https://eth.merkle.io --private-key <0x...>
+```
+
+### Filecoin mainnet
+RPC copied from https://docs.filecoin.io/networks/mainnet/rpcs
+```shell
+forge script script/Hoku.s.sol:DeployScript --sig 'run(string)' filecoin --broadcast -vv -g 100000 --rpc-url https://api.node.glif.io/rpc/v1 --private-key <0x...>
+```
+The `-g` flag is a multiplier on the estimated gas price. In this case 100000 is 1000x the estimated gas price. Unclear why filecoin requires such a large multiplier.
+
+## Deployments
+
+|chain | address|
+| -----| ------|
+|calibration |0xEa944dEf4fd96A70f0B53D98E6945f643491B960|
+|base sepolia|0xd02Bc370Ac6D40B57B8D64578c85132dF59f0109|
+
+
+## [Faucet](https://github.com/hokunet/faucet) Usage
+
+To get 5e18 tokens on a given address:
+
 ### Deploying contracts
 
 The scripts for deploying contracts are in `script/` directory:
@@ -128,7 +157,6 @@
 
 ```shell
 PRIVATE_KEY=<0x...> forge script script/Hoku.s.sol --tc DeployScript 0 --sig 'run(uint8)' --rpc-url localnet_parent --broadcast -vv
->>>>>>> 80beb372
 ```
 
 Deploy the Faucet contract to the localnet subnet. The second argument is the initial supply of Hoku
@@ -136,22 +164,6 @@
 with 10\*\*18 decimal units).
 
 ```shell
-<<<<<<< HEAD
-forge script script/Hoku.s.sol:DeployScript --sig 'run(string)' testnet --broadcast -vv --rpc-url <...>  --private-key <0x...>
-```
-
-### Ethereum Mainnet
-```shell
-forge script script/Hoku.s.sol:DeployScript --sig 'run(string)' ethereum --broadcast -vv --rpc-url https://eth.merkle.io --private-key <0x...>
-```
-
-### Filecoin mainnet
-RPC copied from https://docs.filecoin.io/networks/mainnet/rpcs
-```shell
-forge script script/Hoku.s.sol:DeployScript --sig 'run(string)' filecoin --broadcast -vv -g 100000 --rpc-url https://api.node.glif.io/rpc/v1 --private-key <0x...>
-```
-The `-g` flag is a multiplier on the estimated gas price. In this case 100000 is 1000x the estimated gas price. Unclear why filecoin requires such a large multiplier.
-=======
 PRIVATE_KEY=<0x...> forge script script/Faucet.s.sol --tc DeployScript 0 5000000000000000000000 --sig 'run(uint8,uint256)' --rpc-url localnet_subnet --broadcast -g 100000 -vv
 ```
 
@@ -397,7 +409,6 @@
 
 The `approvals` array is empty if no approvals have been made. However, our example _does_ have
 approvals authorized. We can expand this to be interpreted as the following:
->>>>>>> 80beb372
 
 ```solidity
 struct Approvals {
