# Compiler files
cache/
out/
<<<<<<< HEAD
=======
cache_hardhat/
>>>>>>> 80beb372
artifacts/

# Ignores development broadcast logs
!/broadcast
/broadcast/*/31337/
/broadcast/**/dry-run/
broadcast/

# Docs
docs/

# Dotenv file
.env

settings.json

.DS_Store
node_modules/<|MERGE_RESOLUTION|>--- conflicted
+++ resolved
@@ -1,10 +1,7 @@
 # Compiler files
 cache/
 out/
-<<<<<<< HEAD
-=======
 cache_hardhat/
->>>>>>> 80beb372
 artifacts/
 
 # Ignores development broadcast logs
