--- conflicted
+++ resolved
@@ -1,25 +1,20 @@
 // SPDX-License-Identifier: MIT
 pragma solidity ^0.8.23;
 
-<<<<<<< HEAD
-import {ERC20Upgradeable} from "@openzeppelin/contracts-upgradeable/contracts/token/ERC20/ERC20Upgradeable.sol";
-import {ERC20BurnableUpgradeable} from
-    "@openzeppelin/contracts-upgradeable/contracts/token/ERC20/extensions/ERC20BurnableUpgradeable.sol";
-import {UUPSUpgradeable} from "@openzeppelin/contracts-upgradeable/contracts/proxy/utils/UUPSUpgradeable.sol";
-import {AccessControlUpgradeable} from
-    "@openzeppelin/contracts-upgradeable/contracts/access/AccessControlUpgradeable.sol";
-=======
-import {OwnableUpgradeable} from "@openzeppelin/contracts-upgradeable/contracts/access/OwnableUpgradeable.sol";
-import {UUPSUpgradeable} from "@openzeppelin/contracts-upgradeable/contracts/proxy/utils/UUPSUpgradeable.sol";
-import {ERC20Upgradeable} from "@openzeppelin/contracts-upgradeable/contracts/token/ERC20/ERC20Upgradeable.sol";
->>>>>>> 80beb372
-import {PausableUpgradeable} from "@openzeppelin/contracts-upgradeable/contracts/utils/PausableUpgradeable.sol";
-import {ReentrancyGuardUpgradeable} from
-    "@openzeppelin/contracts-upgradeable/contracts/utils/ReentrancyGuardUpgradeable.sol";
 import {InterchainTokenStandard} from
     "@axelar-network/interchain-token-service/contracts/interchain-token/InterchainTokenStandard.sol";
 import {IInterchainTokenService} from
     "@axelar-network/interchain-token-service/contracts/interfaces/IInterchainTokenService.sol";
+import {AccessControlUpgradeable} from
+    "@openzeppelin/contracts-upgradeable/contracts/access/AccessControlUpgradeable.sol";
+import {UUPSUpgradeable} from "@openzeppelin/contracts-upgradeable/contracts/proxy/utils/UUPSUpgradeable.sol";
+import {ERC20Upgradeable} from "@openzeppelin/contracts-upgradeable/contracts/token/ERC20/ERC20Upgradeable.sol";
+import {ERC20BurnableUpgradeable} from
+    "@openzeppelin/contracts-upgradeable/contracts/token/ERC20/extensions/ERC20BurnableUpgradeable.sol";
+
+import {PausableUpgradeable} from "@openzeppelin/contracts-upgradeable/contracts/utils/PausableUpgradeable.sol";
+import {ReentrancyGuardUpgradeable} from
+    "@openzeppelin/contracts-upgradeable/contracts/utils/ReentrancyGuardUpgradeable.sol";
 
 import {Environment} from "./types/CommonTypes.sol";
 
@@ -30,12 +25,8 @@
     AccessControlUpgradeable,
     PausableUpgradeable,
     ReentrancyGuardUpgradeable,
-<<<<<<< HEAD
     UUPSUpgradeable,
     InterchainTokenStandard
-=======
-    UUPSUpgradeable
->>>>>>> 80beb372
 {
     address public deployer;
     address internal _interchainTokenService;
@@ -49,18 +40,12 @@
         _disableInitializers();
     }
 
-<<<<<<< HEAD
+    /// @dev Initializes the contract with the given environment
+    /// @param prefix The prefix for the symbol
+    /// @param its The interchain token service address
+    /// @param itsSalt The salt for the interchain token service
     function initialize(string memory prefix, address its, bytes32 itsSalt) public initializer {
         string memory symbol = string(abi.encodePacked(prefix, "HOKU"));
-=======
-    /// @dev Initializes the contract with the given environment
-    /// @param env The environment in which the contract is deployed
-    function initialize(Environment env) public initializer {
-        string memory symbol = "HOKU";
-        if (env == Environment.Testnet) {
-            symbol = "tHOKU";
-        }
->>>>>>> 80beb372
         __ERC20_init("Hoku", symbol);
         __AccessControl_init();
         __Pausable_init();
@@ -80,20 +65,27 @@
         _setRoleAdmin(ADMIN_ROLE, ADMIN_ROLE);
     }
 
-<<<<<<< HEAD
+    /// @dev Mints new tokens
+    /// @param to The address that will receive the minted tokens
+    /// @param amount The amount of tokens to mint
     function mint(address to, uint256 amount) public whenNotPaused onlyRole(MINTER_ROLE) {
         _mint(to, amount);
     }
 
+    /// @dev Pauses all token transfers
     function pause() external onlyRole(ADMIN_ROLE) {
         _pause();
     }
 
+    /// @dev Unpauses all token transfers
     function unpause() external onlyRole(ADMIN_ROLE) {
         _unpause();
     }
 
-    function _authorizeUpgrade(address) internal view override onlyRole(ADMIN_ROLE) {} // solhint-disable no-empty-blocks
+    /// @dev Function that should revert when `msg.sender` is not authorized to upgrade the contract
+    /// @param newImplementation Address of the new implementation contract
+    function _authorizeUpgrade(address newImplementation) internal view override onlyRole(ADMIN_ROLE) {} // solhint-disable
+        // no-empty-blocks
 
     /**
      * Axelar Interchain Token Standard, related functions
@@ -117,7 +109,8 @@
 
     /**
      * @notice A method to be overwritten that will decrease the allowance of the `spender` from `sender` by `amount`.
-     * @dev Needs to be overwritten. This provides flexibility for the choice of ERC20 implementation used. Must revert if allowance is not sufficient.
+     * @dev Needs to be overwritten. This provides flexibility for the choice of ERC20 implementation used. Must revert
+     * if allowance is not sufficient.
      */
     function _spendAllowance(address sender, address spender, uint256 amount)
         internal
@@ -168,27 +161,4 @@
         uint256 amount,
         bytes calldata metadata
     ) internal override(InterchainTokenStandard) whenNotPaused {}
-=======
-    /// @dev Mints new tokens
-    /// @param to The address that will receive the minted tokens
-    /// @param amount The amount of tokens to mint
-    function mint(address to, uint256 amount) public onlyOwner {
-        _mint(to, amount);
-    }
-
-    /// @dev Pauses all token transfers
-    function pause() external onlyOwner {
-        _pause();
-    }
-
-    /// @dev Unpauses all token transfers
-    function unpause() external onlyOwner {
-        _unpause();
-    }
-
-    /// @dev Function that should revert when `msg.sender` is not authorized to upgrade the contract
-    /// @param newImplementation Address of the new implementation contract
-    function _authorizeUpgrade(address newImplementation) internal view override onlyOwner {} // solhint-disable
-        // no-empty-blocks
->>>>>>> 80beb372
 }