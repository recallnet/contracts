--- conflicted
+++ resolved
@@ -1,18 +1,12 @@
 // SPDX-License-Identifier: MIT OR Apache-2.0
 pragma solidity ^0.8.26;
 
-<<<<<<< HEAD
-import {Script} from "forge-std/Script.sol";
-import {Utilities} from "../src/Utilities.sol";
-import {Faucet} from "../src/Faucet.sol";
-=======
 import {IERC20} from "@openzeppelin/contracts/token/ERC20/IERC20.sol";
 import {Script} from "forge-std/Script.sol";
 import {console2 as console} from "forge-std/console2.sol";
 
 import {Faucet} from "../src/Faucet.sol";
 import {Environment} from "../src/types/CommonTypes.sol";
->>>>>>> c69b0430
 
 contract DeployScript is Script {
     string constant PRIVATE_KEY = "PRIVATE_KEY";
